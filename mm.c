--- conflicted
+++ resolved
@@ -515,15 +515,8 @@
         new_list++;
     }
 
-<<<<<<< HEAD
     for (; new_list < NUM_LIST; new_list++) {
         if (list_empty(&free_list[new_list])) {
-=======
-    for (; new_list < NUM_LIST; new_list++)
-    {
-        if (list_empty(&free_list[new_list]))
-        {
->>>>>>> ed9b1dd1
             continue;
         }
 
