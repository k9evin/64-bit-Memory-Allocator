--- conflicted
+++ resolved
@@ -425,16 +425,11 @@
 /*
  * extend_heap - Extend heap with free block and return its block pointer !!!
  */
-<<<<<<< HEAD
 static struct free_blk *extend_heap(size_t words) {
 
     words = (words + 1) & ~ 1; /* align to double word boundary */
     words = max(words, MIN_BLOCK_SIZE_WORDS); /* compare to minimum block size, and get the max */
 
-=======
-static struct free *extend_heap(size_t words)
-{
->>>>>>> 198f977e
     void *bp = mem_sbrk(words * WSIZE);
 
     if ((intptr_t)bp == -1)
@@ -474,13 +469,6 @@
 /*
  * find_fit - Find a fit for a block with asize words
  */
-<<<<<<< HEAD
-static struct block *find_fit(size_t asize) {
-    /* First fit search */
-    for (struct block *bp = heap_listp; blk_size(bp) > 0; bp = next_blk(bp)) {
-        if (blk_free(bp) && asize <= blk_size(bp)) {
-            return bp;
-=======
 static struct free_blk *find_fit(size_t asize)
 {
     /* First fit search */
@@ -504,7 +492,6 @@
             if (blk_size(break_pointer) >= asize){
                 return break_pointer;
 
->>>>>>> 198f977e
         }
     }
     return NULL; /* No fit */
