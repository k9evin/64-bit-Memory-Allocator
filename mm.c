/*
 * Simple, 64-bit allocator based on implicit free lists,
 * first fit placement, and boundary tag coalescing, as described
 * in the CS:APP2e text. Blocks must be aligned to 16 byte
 * boundaries. Minimum block size is 16 bytes.
 *
 * This version is loosely based on
 * http://csapp.cs.cmu.edu/3e/ics3/code/vm/malloc/mm.c
 * but unlike the book's version, it does not use C preprocessor
 * macros or explicit bit operations.
 *
 * It follows the book in counting in units of 4-byte words,
 * but note that this is a choice (my actual solution chooses
 * to count everything in bytes instead.)
 *
 * You may use this code as a starting point for your implementation
 * if you want.
 *
 * Adapted for CS3214 Summer 2020 by gback
 */
#include "mm.h"

#include <assert.h>
#include <stdbool.h>
#include <stddef.h>
#include <stdint.h>
#include <stdio.h>
#include <stdlib.h>
#include <string.h>

#include "config.h"
#include "list.h"
#include "memlib.h"

struct boundary_tag
{
    int inuse : 1; // inuse bit
    int size : 31; // size of block, in words
                   // block size
};

/* FENCE is used for heap prologue/epilogue. */
const struct boundary_tag FENCE = {
    .inuse = 1,
    .size = 0};

/* A C struct describing the beginning of each block.
 * For implicit lists, used and free blocks have the same
 * structure, so one struct will suffice for this example.
 *
 * If each block is aligned at 12 mod 16, each payload will
 * be aligned at 0 mod 16.
 */
struct block
{
    struct boundary_tag header; /* offset 0, at address 12 mod 16 */
    char payload[0];            /* offset 4, at address 0 mod 16 */
};

struct free_blk
{
    struct boundary_tag header; /* offset 0, at address 12 mod 16 */
    struct list_elem elem;      /* position the block in the segregated list */
};

/* Basic constants and macros */
#define WSIZE sizeof(struct boundary_tag) /* Word and header/footer size (bytes) */
#define DSIZE 2 * sizeof(struct boundary_tag)
#define MIN_BLOCK_SIZE_WORDS 4 /* Minimum block size in words */
#define CHUNKSIZE (1 << 10)    /* Extend heap by this amount (words) */
#define NUM_LIST 20            /* Number of segregated list */

static inline size_t max(size_t x, size_t y)
{
    return x > y ? x : y;
}

static inline size_t min(size_t x, size_t y)
{
    return x < y ? x : y;
}

static size_t align(size_t size)
{
    return (size + ALIGNMENT - 1) & ~(ALIGNMENT - 1);
}

static bool is_aligned(size_t size) __attribute__((__unused__));

static bool is_aligned(size_t size)
{
    return size % ALIGNMENT == 0;
}

/* Global variables */
static struct list free_list[NUM_LIST];

/* Function prototypes for internal helper routines */
static struct free_blk *extend_heap(size_t words);
static void *place(void *bp, size_t asize);
static void *find_fit(size_t asize);
static struct free_blk *coalesce(struct free_blk *bp);
static void push_free_blk(struct free_blk *bp, size_t size);
static void init_list();

/* Given a block, obtain previous's block footer.
   Works for left-most block also. */
static struct boundary_tag *prev_blk_footer(struct free_blk *blk)
{
    return &blk->header - 1;
}

/* Given a block, obtain next's block header.
   Works for left-most block also. */
static struct boundary_tag *next_blk_header(struct free_blk *blk)
{
    return (struct boundary_tag *)((size_t *)blk + blk->header.size);
}

/* Return if block is free */
<<<<<<< HEAD
// static bool blk_free(struct block *blk) {
//     return !blk->header.inuse;
// }
=======
static bool blk_free(struct block *blk)
{
    return !blk->header.inuse;
}
>>>>>>> c21f4c3f

/* Return size of block is free */
static size_t blk_size(struct free_blk *blk)
{
    return blk->header.size;
}

/* Given a list element, return the block. */
static struct free_blk *get_block(struct list_elem *e)
{
    return (struct free_blk *)((size_t *)e - sizeof(struct boundary_tag) / WSIZE);
}

/* Given a block, obtain pointer to previous block.
   Not meaningful for left-most block. */
static struct free_blk *prev_blk(struct free_blk *blk)
{
    struct boundary_tag *prevfooter = prev_blk_footer(blk);
    assert(prevfooter->size != 0);
    return (struct free_blk *)((size_t *)blk - prevfooter->size);
}

/* Given a block, obtain pointer to next block.
   Not meaningful for right-most block. */
static struct free_blk *next_blk(struct free_blk *blk)
{
    assert(blk_size(blk) != 0);
    return (struct free_blk *)((size_t *)blk + blk->header.size);
}

/* Given a block, obtain its footer boundary tag */
static struct boundary_tag *get_footer(struct block *blk)
{
    return (void *)((size_t *)((size_t *)blk + ((struct block *)blk)->header.size) - sizeof(struct boundary_tag) / WSIZE);
}

/* Given a block, obtain its footer boundary tag */
static struct boundary_tag *get_footer_free(struct free_blk *blk)
{
    return (void *)((size_t *)((size_t *)blk + ((struct free_blk *)blk)->header.size) - sizeof(struct boundary_tag) / WSIZE);
}

/* Set a block's size and inuse bit in header and footer */
static void set_header_and_footer(struct block *blk, int size, int inuse)
{
    blk->header.inuse = inuse;
    blk->header.size = size;
    *get_footer(blk) = blk->header; /* Copy header to footer */
}

static void set_header_and_footer_free(struct free_blk *blk, int size, int inuse)
{
    blk->header.inuse = inuse;
    blk->header.size = size;
    *get_footer_free(blk) = blk->header; /* Copy header to footer */
}

/* Check if the boundary_tag is FENCE */
static bool is_fence(void *bt)
{
    return ((struct boundary_tag *)bt)->size == 0 && ((struct boundary_tag *)bt)->inuse == 1;
}

/* Mark a block as used and set its size. */
static void mark_block_used(struct block *blk, int size)
{
    set_header_and_footer(blk, size, 1);
}

/* Mark a block as free and set its size. */
static void mark_block_free(struct free_blk *blk, int size)
{
    set_header_and_footer_free(blk, size, 0);
}

/*
 * mm_init - Initialize the memory manager
 */
int mm_init(void)
{
    init_list();
    // assert (offsetof(struct block, payload) == 4);
    // assert (sizeof(struct boundary_tag) == 4);

    /* Create the initial empty heap */
    struct boundary_tag *initial = mem_sbrk(2 * sizeof(struct boundary_tag));
    if (initial == (void *)-1)
        return -1;

    /* We use a slightly different strategy than suggested in the book.
     * Rather than placing a min-sized prologue block at the beginning
     * of the heap, we simply place two fences.
     * The consequence is that coalesce() must call prev_blk_footer()
     * and not prev_blk() because prev_blk() cannot be called on the
     * left-most block.
     */
    initial[0] = FENCE; /* Prologue footer */
    // heap_list = (struct block *)&initial[3];
    initial[1] = FENCE; /* Epilogue header */

    /* Extend the empty heap with a free block of CHUNKSIZE bytes */
    if (extend_heap(CHUNKSIZE) == NULL)
        return -1;
    return 0;
}

/* Initialize a free list */
static void init_list()
{
    for (int i = 0; i < NUM_LIST; i++)
    {
        list_init(&free_list[i]);
    }
}

/*
 * mm_malloc - Allocate a block with at least size bytes of payload
 */
void *mm_malloc(size_t size)
{
    struct block *bp;
    struct block *new_block; /*a new block object*/

    /* If size less than 512 then round up*/
    if (size < 512)
    {
        int i = 0;
        int t_size = 1;

        while ((i < NUM_LIST - 1) && (t_size < size))
        {
            t_size <<= 1;
            i++;
        }
        size = t_size;
    }

    if (free_list[0].head.next == NULL)
    {
        mm_init();
    }

    /* Ignore spurious requests */
    if (size == 0)
        return NULL;

    /* Adjust block size to include overhead and alignment reqs. */
    size += 2 * sizeof(struct boundary_tag); /* account for tags */

    /* Adjusted block size in words */
    size_t awords = max(MIN_BLOCK_SIZE_WORDS, align(size) / WSIZE); /* respect minimum size */

    /* Search the free list for a fit */
    if ((bp = find_fit(awords)) != NULL)
    {
        new_block = bp;
        bp = place(new_block, awords);
        return bp->payload;
    }

    /* No fit found. Get more memory and place the block */
    size_t extendwords = max(awords, CHUNKSIZE); /* Amount to extend heap if no fit */
    if ((bp = (struct block *)extend_heap(extendwords)) == NULL)
        return NULL;

    new_block = bp;
    bp = place(new_block, awords);
    return bp->payload;
}

/*
 * mm_free - Free a block
 */
void mm_free(void *bp)
{
    // assert (heap_listp != 0);       // assert that mm_init was called
    if (bp == 0)
        return;

    /* Find block from user pointer */
    struct free_blk *free_blk = bp - offsetof(struct block, payload);

    if (free_list[0].head.next == NULL)
        mm_init();

    mark_block_free(free_blk, blk_size(free_blk));
    coalesce(free_blk);
}

/*
 * coalesce - Boundary tag coalescing. Return ptr to coalesced block
 */
static struct free_blk *coalesce(struct free_blk *bp)
{
    bool prev_alloc = prev_blk_footer(bp)->inuse; /* is previous block allocated? */
    bool next_alloc = next_blk_header(bp)->inuse; /* is next block allocated? */
    size_t size = blk_size(bp);

    if (prev_alloc && next_alloc)
    { /* Case 1 */
        // both are allocated, nothing to coalesce
        // return bp;
        push_free_blk(bp, size);
    }

    else if (prev_alloc && !next_alloc)
    { /* Case 2 */
        // combine this block and next block by extending it
        list_remove(&next_blk(bp)->elem);
        mark_block_free(bp, size + blk_size(next_blk(bp)));
        push_free_blk(bp, blk_size(bp));
    }

    else if (!prev_alloc && next_alloc)
    { /* Case 3 */
        // combine previous and this block by extending previous
        bp = prev_blk(bp);
        list_remove(&bp->elem);
        mark_block_free(bp, size + blk_size(bp));
        push_free_blk(bp, blk_size(bp));
    }

    else
    { /* Case 4 */
        // combine all previous, this, and next block into one
        list_remove(&next_blk(bp)->elem);
        list_remove(&prev_blk(bp)->elem);
        mark_block_free(prev_blk(bp), size + blk_size(next_blk(bp)) + blk_size(prev_blk(bp)));
        bp = prev_blk(bp);
        push_free_blk(bp, blk_size(bp));
    }
    return bp;
}

/*
 * mm_realloc - Naive implementation of realloc
 */
void *mm_realloc(void *ptr, size_t size)
{
    /* If size == 0 then this is just free, and we return NULL. */
    if (size == 0)
    {
        mm_free(ptr);
        return 0;
    }

    /* If oldptr is NULL, then this is just malloc. */
    if (ptr == NULL)
    {
        return mm_malloc(size);
    }

    void *newptr = mm_malloc(size);

    /* If realloc() fails the original block is left untouched  */
    if (!newptr)
    {
        return 0;
    }

    /* Copy the old data. */
    struct block *oldblock = ptr - offsetof(struct block, payload);
    size_t oldsize = oldblock->header.size;

    /* Adjust block size to include overhead and alignment reqs. */
    size += 2 * sizeof(struct boundary_tag); /* account for tags */

    /* Adjusted block size in words */
    size_t awords = max(MIN_BLOCK_SIZE_WORDS, align(size) / WSIZE); /* respect minimum size */

    /*This is the next block pointer*/
    struct free_blk *new_bp = (struct free_blk *)((size_t *)oldblock + oldsize);

    /*Case 1: When the break pointer is at the last block in the heap*/
    if (is_fence(new_bp))
    {
        size_t extendwords = max(awords - oldsize, CHUNKSIZE);
        if ((new_bp = (void *)extend_heap(extendwords)) == NULL)
        {
            return NULL;
        }
        list_remove(&new_bp->elem);
        mark_block_used(oldblock, oldsize + blk_size(new_bp));

        return ptr;
    }

    /*Case 2: When the next block pointer is not used.*/
    if (new_bp->header.inuse == 0)
    {
        /*If the next block pointer is free and there is space for reallocation.*/
        if (awords <= oldsize + blk_size(new_bp))
        {
            size_t new_size = blk_size(new_bp);
            if (oldsize + new_size - awords >= MIN_BLOCK_SIZE_WORDS)
            {
                list_remove(&new_bp->elem);
                mark_block_used(oldblock, awords);
                struct free_blk *new_blk = (struct free_blk *)((size_t *)oldblock + oldblock->header.size);
                mark_block_free(new_blk, oldsize + new_size - awords);
                push_free_blk(new_blk, blk_size(new_blk));
            }
            else
            {
                list_remove(&new_bp->elem);
                mark_block_used(oldblock, oldsize + new_size);
            }

            return ptr;
        }
        /*If the next block pointer is free and there is no space for reallocation.*/
<<<<<<< HEAD
        else {
            if (is_fence(next_blk(new_bp))) {
=======
        else
        {
            if (is_fence(new_blk(new_bp)))
            {
>>>>>>> c21f4c3f
                size_t extendwords = max(awords - oldsize - blk_size(new_bp), CHUNKSIZE);
                if ((void *)extend_heap(extendwords) == NULL)
                {
                    return NULL;
                }
                list_remove(&new_bp->elem);
                mark_block_used(oldblock, oldsize + blk_size(new_bp));

                return ptr;
            }
        }
    }

    /*Case 3: When the new size is less than the oldsize*/
    if (awords <= oldsize)
    {
        if (oldsize - awords >= MIN_BLOCK_SIZE_WORDS)
        {
            mark_block_used(oldblock, awords);
            struct free_blk *new_bp = (struct free_blk *)((size_t *)oldblock + awords);
            mark_block_free(new_bp, oldsize - awords);
            push_free_blk(new_bp, blk_size(new_bp));
        }
        return ptr;
    }

    /*Copy the old data.*/
    oldsize *= WSIZE;
    memcpy(newptr, ptr, oldsize);

    /* Free the old block. */
    mm_free(ptr);

    return newptr;
}

/*
 * checkheap - We don't check anything right now.
 */
void mm_checkheap(int verbose)
{
}

/*
 * The remaining routines are internal helper routines
 */

/*
 * push_free_blk - Push a free block onto the free list
 */
static void push_free_blk(struct free_blk *bp, size_t size)
{
    struct list_elem *before = &bp->elem;
    // choose the list with appropriate size
    int i = 0;
    while (i < NUM_LIST - 1 && size > 1)
    {
        size = size >> 1;
        i++;
    }

    if (list_empty(&free_list[i]))
    {
        list_push_front(&free_list[i], before);
    }
    else
    {
        struct list_elem *e = list_begin(&free_list[i]);
        size_t free_size = blk_size(get_block(e));
        while (e != list_end(&free_list[i]))
        {
            if (free_size >= size)
            {
                break;
            }
            e = list_next(e);
            free_size = blk_size(get_block(e));
        }
        list_insert(e, before);
    }
}

/*
 * extend_heap - Extend heap with free block and return its block pointer !!!
 */
static struct free_blk *extend_heap(size_t words)
{

    words = (words + 1) & ~1;                 /* align to double word boundary */
    words = max(words, MIN_BLOCK_SIZE_WORDS); /* compare to minimum block size, and get the max */

    void *bp = mem_sbrk(words * WSIZE);

    if ((intptr_t)bp == -1)
        return NULL;

    /* Initialize free block header/footer and the epilogue header.
     * Note that we overwrite the previous epilogue here. */
    struct free_blk *blk = bp - sizeof(FENCE);
    mark_block_free(blk, words);
    next_blk(blk)->header = FENCE;

    /* Coalesce if the previous block was free */
    return coalesce(blk);
}

/*
 * place - Place block of asize words at start of free block bp
 *         and split if remainder would be at least minimum block size !!!
 */
static void *place(void *bp, size_t asize)
{
    void *block;

    size_t csize = blk_size(bp);

    if ((csize - asize) >= MIN_BLOCK_SIZE_WORDS)
    {
        mark_block_free((struct free_blk *)bp, csize - asize);
        block = (size_t *)bp + ((struct free_blk *)bp)->header.size;
        mark_block_used((struct block *)bp, asize);
        return block;
    }
    else
    {
        list_remove(&((struct free_blk *)bp)->elem);
        mark_block_used(bp, csize);
        return bp;
    }
}

/*
 * find_fit - Find a fit for a block with asize words
 */
static void *find_fit(size_t asize)
{
    /* First fit search */
    int new_list = 0;
    size_t new_size = asize;
    struct free_blk *break_pointer;

    while ((new_list < NUM_LIST - 1) && (new_size > 1))
    {
        new_size = new_size >> 1;
        new_list++;
    }

    for (int new_list = 0; new_list < NUM_LIST; new_list++)
    {
        if (list_empty(&free_list[new_list]))
        {
            continue;
        }

        for (struct list_elem *element = list_begin(&free_list[new_list]); element != list_end(&free_list[new_list]); element = list_next(element))
        {
            break_pointer = get_block(element);

            if (blk_size(break_pointer) >= asize)
            {
                return break_pointer;
            }
        }
    }
    return NULL; /* No fit */
}

team_t team = {
    /* Team name */
    "Kevin and Kevin",
    /* First member's full name */
    "Mingkai Pang",
    "pangmin@vt.edu",
    /* Second member's full name (leave blank if none) */
    "Jiayue Lin",
    "jiayuelin@vt.edu",
};<|MERGE_RESOLUTION|>--- conflicted
+++ resolved
@@ -118,16 +118,9 @@
 }
 
 /* Return if block is free */
-<<<<<<< HEAD
 // static bool blk_free(struct block *blk) {
 //     return !blk->header.inuse;
 // }
-=======
-static bool blk_free(struct block *blk)
-{
-    return !blk->header.inuse;
-}
->>>>>>> c21f4c3f
 
 /* Return size of block is free */
 static size_t blk_size(struct free_blk *blk)
@@ -439,15 +432,8 @@
             return ptr;
         }
         /*If the next block pointer is free and there is no space for reallocation.*/
-<<<<<<< HEAD
         else {
             if (is_fence(next_blk(new_bp))) {
-=======
-        else
-        {
-            if (is_fence(new_blk(new_bp)))
-            {
->>>>>>> c21f4c3f
                 size_t extendwords = max(awords - oldsize - blk_size(new_bp), CHUNKSIZE);
                 if ((void *)extend_heap(extendwords) == NULL)
                 {
